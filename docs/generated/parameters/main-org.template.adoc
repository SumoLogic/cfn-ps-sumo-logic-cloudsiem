--- conflicted
+++ resolved
@@ -65,11 +65,7 @@
 |Parameter label (name) |Default value|Description|Create Sumo Logic S3 logs source for CloudTrail
 (`Section3CloudTrailCreateS3LogsSource`)|`Yes`|Choose No to skip creation of the Sumo Logic S3 log source to collect CloudTrail logs.|Path expression for logs
 (`Section3CloudTrailBucketPathExpression`)|`CloudTrail/AWSLogs/*`|The path expression must match the folder structure for CloudTrail logs (e.g., AWSLogs/*/CloudTrail/*).|Sumo Logic CloudTrail logs source category name
-<<<<<<< HEAD
 (`Section3CloudTrailLogsSourceCategoryName`)|`aws/quickstart/cloudtrail/logs`|Required when the flag is set to No. Provide the name of an existing Sumo Logic source category that's collecting CloudTrail logs. This is also used for Threat Intel for AWS app installation.|Forward Data To CloudSIEM
-=======
-(`Section3CloudTrailLogsSourceCategoryName`)|`AWS/Cloudtrail/Logs`|Required when the flag is set to No. Provide the name of an existing Sumo Logic source category that's collecting CloudTrail logs. This is also used for Threat Intel for AWS app installation.|Forward Data To CloudSIEM
->>>>>>> b9e6ac27
 (`Section3EnableForwardDataToCloudSIEM`)|`Yes`|Yes -> Enabled forward data to CloudSIEM. No -> Skip enable forward.
 |===
 .3.4 CloudTrail S3 bucket configuration
@@ -91,13 +87,6 @@
 .4.2 Security Hub Service Configuration
 [width="100%",cols="16%,11%,73%",options="header",]
 |===
-<<<<<<< HEAD
-|Parameter label (name) |Default value|Description|AWS Security Hub aggregation region
-(`Section4SecurityHubAggregationRegion`)|`us-east-1`|A region aggregator is configured within the Home region to aggregate findings from the configured regions, if more than one region is configured. A parameter is provided to aggregate all configured Security Hub regions including any future regions.|Region Linking Mode
-(`Section4SecurityHubRegionLinkingMode`)|`SPECIFIED_REGIONS`|If RegionLinkedMode is ALL_REGIONS, then Security Hub aggregates data from all Regions. Security Hub also aggregates data from new Regions as they are supported and you opt into them. If RegionLinkingMode is SPECIFIED_REGIONS, then enter comma separated list of regions from where Security Hub aggregates findings to the aggregation Region. Security Hub does not aggregate data automatically from new Regions.|Linked Regions
-(`Section4SecurityHubLinkedRegions`)|`us-east-2, us-west-1`|Comma delimited list of regions. Findings from linked Regions can be viewed in the aggregation Region. Required if the RegionLinkedMode is SPECIFIED_REGIONS.|Standards in AWS Security Hub
-(`Section4SecurityHubSecurityStandards`)|`FSBP_v1.0.0,CIS_v1.2.0,PCI_DSS_v3.2.1`|AWS Security Hub currently supports the security standards detailed in this section. Choose a standard to view more details about it and the controls that apply to it. Comma delimited list of standards (e.g. FSBP_v1.0.0,CIS_v1.2.0,PCI_DSS_v3.2.1,NIST_v5.0.0,CIS_v1.4.0) Supports: FSBP_v1.0.0 (AWS Foundational Security Best Practices v1.0.0 standard), CIS_v1.2.0 (Center for Internet Security (CIS) AWS Foundations Benchmark v1.2.0 standard), CIS_v1.4.0 (Center for Internet Security (CIS) AWS Foundations Benchmark v1.4.0 standard), NIST_v5.0.0 (National Institute of Standards and Technology SP 800-53 Rev. 5)
-=======
 |Parameter label (name) |Default value|Description|Regions to Enable
 (`Section4SecurityHubRegionsToEnable`)|`us-east-1,us-east-2`|Comma delimited list of regions to enable Security Hub.|Region Linking Mode
 (`Section4SecurityHubRegionLinkingMode`)|`SPECIFIED_REGIONS`|Indicates whether to aggregate findings from all of the available Regions in the current partition. Also determines whether to automatically aggregate findings from new Regions as Security Hub supports them and you opt into them.|Linked Regions
@@ -105,7 +94,6 @@
 (`Section4SecurityHubEnableCISStandard`)|`true`|CIS AWS Foundations Standard|Enable PCI DSS v3.2.1
 (`Section4SecurityHubEnablePCIStandard`)|`true`|Payment Card Industry Data Security Standard (PCI DSS)|Enable AWS Foundational Security Best Practices v1.0.0
 (`Section4SecurityHubEnableSBPStandard`)|`true`|Security Best Practices Standard
->>>>>>> b9e6ac27
 |===
 .4.3 Security Hub Sumo Log Source configuration
 [width="100%",cols="16%,11%,73%",options="header",]
@@ -149,11 +137,7 @@
 |===
 |Parameter label (name) |Default value|Description|Create a Kinesis Firehose Delivery Stream Source for WAF
 (`Section6CreateDeliveryStreamSource`)|`Yes`|Yes - to create Kinesis Delivery Stream Source for WAF No - to skip creation Kinesis Delivery Stream.|Sumo Logic AWS Kinesis Firehose Logs WAF Source Category Name
-<<<<<<< HEAD
-(`Section6DeliveryStreamSourceCategoryName`)|`aws/quickstart/waf/logs`|Existing - Change to an existing Source Category from Sumo Logic if AWS Kinesis Firehose Source is not created. New - Default will be used if AWS Kinesis Firehose Source is Created.|Amazon Kinesis Data Firehose delivery stream name
-=======
 (`Section6DeliveryStreamSourceCategoryName`)|`AWS/WAF/Logs`|Existing - Change to an existing Source Category from Sumo Logic if AWS Kinesis Firehose Source is not created. New - Default will be used if AWS Kinesis Firehose Source is Created.|Amazon Kinesis Data Firehose delivery stream name
->>>>>>> b9e6ac27
 (`Section6DeliveryStreamName`)|`sumologic`|Amazon Kinesis Data Firehose (Kinesis Data Firehose) delivery stream Name
 |===
 .6.6 Firewall Manager Details - S3 Source Network Firewall Configuration
@@ -182,15 +166,8 @@
 [width="100%",cols="16%,11%,73%",options="header",]
 |===
 |Parameter label (name) |Default value|Description|Quick Start S3 bucket name
-<<<<<<< HEAD
-(`QSS3BucketName`)|`aws-ia`|Name of the S3 bucket for your copy of the Quick Start assets. Keep the default name unless you are customizing the template. Changing the name updates code references to point to a new Quick Start location. This name can include numbers, lowercase letters, uppercase letters, and hyphens, but do not start or end with a hyphen (-). See https://aws-quickstart.github.io/option1.html.|Quick Start S3 key prefix
-(`QSS3KeyPrefix`)|`cfn-ps-sumo-logic-cloudsiem/`|S3 key prefix that is used to simulate a directory for your copy of the Quick Start assets. Keep the default prefix unless you are customizing the template. Changing this prefix updates code references to point to a new Quick Start location. This prefix can include numbers, lowercase letters, uppercase letters, hyphens (-), and forward slashes (/). End with a forward slash. See https://docs.aws.amazon.com/AmazonS3/latest/dev/UsingMetadata.html and https://aws-quickstart.github.io/option1.html.|Quick Start S3 bucket Region
-(`QSS3BucketRegion`)|`us-east-1`|The AWS Region where the Quick Start S3 bucket (QSS3BucketName) is hosted. When using your own bucket, you must specify this value.|Quick Start Version
-(`QSVersion`)|`2`|Version of the Quick Start. Do not change.
-=======
 (`QSS3BucketName`)|`aws-quickstart`|Name of the S3 bucket for your copy of the Quick Start assets. Keep the default name unless you are customizing the template. Changing the name updates code references to point to a new Quick Start location. This name can include numbers, lowercase letters, uppercase letters, and hyphens, but do not start or end with a hyphen (-). See https://aws-quickstart.github.io/option1.html.|Quick Start S3 key prefix
 (`QSS3KeyPrefix`)|`quickstart-sumo-logic-cloudsiem/`|S3 key prefix that is used to simulate a directory for your copy of the Quick Start assets. Keep the default prefix unless you are customizing the template. Changing this prefix updates code references to point to a new Quick Start location. This prefix can include numbers, lowercase letters, uppercase letters, hyphens (-), and forward slashes (/). End with a forward slash. See https://docs.aws.amazon.com/AmazonS3/latest/dev/UsingMetadata.html and https://aws-quickstart.github.io/option1.html.|Quick Start S3 bucket Region
 (`QSS3BucketRegion`)|`us-east-1`|The AWS Region where the Quick Start S3 bucket (QSS3BucketName) is hosted. When using your own bucket, you must specify this value.|Quick Start Version
 (`QSVersion`)|`1.1`|Version of the Quick Start. Do not change.
->>>>>>> b9e6ac27
 |===